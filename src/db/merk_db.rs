<<<<<<< HEAD
use crate::db::{to_batch, DBIter, IterOrder, KVBatch, KValue};
use merk::{rocksdb, tree::Tree, Merk};
=======
use fmerk::{rocksdb, BatchEntry, Merk, Op};
>>>>>>> 56383907
use ruc::*;
use std::path::Path;

/// Merkleized KV store interface
pub trait MerkleDB {
    fn root_hash(&self) -> Vec<u8>;

    fn get(&self, key: &[u8]) -> Result<Option<Vec<u8>>>;

    fn get_aux(&self, key: &[u8]) -> Result<Option<Vec<u8>>>;

    fn put_batch(&mut self, kvs: KVBatch) -> Result<()>;

    fn iter(&self, lower: &[u8], upper: &[u8], order: IterOrder) -> DBIter;

    fn iter_aux(&self, lower: &[u8], upper: &[u8], order: IterOrder) -> DBIter;

    fn commit(&mut self, kvs: KVBatch, flush: bool) -> Result<()>;

    fn snapshot<P: AsRef<Path>>(&self, path: P) -> Result<()>;

    fn decode_kv(&self, kv_pair: (Box<[u8]>, Box<[u8]>)) -> KValue;

    fn as_mut(&mut self) -> &mut Self {
        self
    }
}

/// Findora db

pub struct FinDB {
    db: Merk,
}

impl FinDB {
    /// Opens a db with the specified file path. If no db exists at that
    ///
    /// path, one will be created.
    pub fn open<P: AsRef<Path>>(path: P) -> Result<FinDB> {
        let db = Merk::open(path).map_err(|_| eg!("Failed to open db"))?;
        Ok(Self { db })
    }

    /// Closes db and deletes all data from disk.
    pub fn destroy(self) -> Result<()> {
        self.db.destroy().map_err(|_| eg!("Failed to destory db"))
    }
}

impl MerkleDB for FinDB {
    /// Returns the root hash of the tree (a digest for the entire db which
    ///
    /// proofs can be checked against). If the tree is empty, returns the null
    ///
    /// hash (zero-filled).
    fn root_hash(&self) -> Vec<u8> {
        self.db.root_hash().to_vec()
    }

    /// Gets a value for the given key. If the key is not found, `None` is returned.
    fn get(&self, key: &[u8]) -> Result<Option<Vec<u8>>> {
        self.db
            .get(key)
            .map_err(|_| eg!("Failed to get data from db"))
    }

    /// Gets an auxiliary value.
    fn get_aux(&self, key: &[u8]) -> Result<Option<Vec<u8>>> {
        self.db
            .get_aux(key)
            .map_err(|_| eg!("Failed to get aux from db"))
    }

    /// Puts a batch of KVs
    fn put_batch(&mut self, kvs: KVBatch) -> Result<()> {
        let batch = to_batch(kvs);
        self.db
            .apply(batch.as_ref())
            .map_err(|_| eg!("Failed to put batch data to db"))
    }

    /// Gets range iterator
    fn iter(&self, lower: &[u8], upper: &[u8], order: IterOrder) -> DBIter {
        let mut readopts = rocksdb::ReadOptions::default();
        readopts.set_iterate_lower_bound(lower.to_vec());
        readopts.set_iterate_upper_bound(upper.to_vec());
        match order {
            IterOrder::Asc => self.db.iter_opt(rocksdb::IteratorMode::Start, readopts),
            IterOrder::Desc => self.db.iter_opt(rocksdb::IteratorMode::End, readopts),
        }
    }

    /// Gets range iterator for aux
    fn iter_aux(&self, lower: &[u8], upper: &[u8], order: IterOrder) -> DBIter {
        let mut readopts = rocksdb::ReadOptions::default();
        readopts.set_iterate_lower_bound(lower.to_vec());
        readopts.set_iterate_upper_bound(upper.to_vec());
        match order {
            IterOrder::Asc => self.db.iter_opt_aux(rocksdb::IteratorMode::Start, readopts),
            IterOrder::Desc => self.db.iter_opt_aux(rocksdb::IteratorMode::End, readopts),
        }
    }

    /// Commits changes.
    fn commit(&mut self, aux: KVBatch, flush: bool) -> Result<()> {
        let batch_aux = to_batch(aux);
        self.db
            .commit(batch_aux.as_ref())
            .map_err(|_| eg!("Failed to commit to db"))?;
        if flush {
            self.db
                .flush()
                .map_err(|_| eg!("Failed to flush memtables"))?;
        }
        Ok(())
    }

    /// Takes a snapshot using checkpoint
    fn snapshot<P: AsRef<Path>>(&self, path: P) -> Result<()> {
        self.db
            .snapshot(path)
            .map_err(|_| eg!("Failed to take snapshot"))?;
        Ok(())
    }

    /// Decode key value pair
    fn decode_kv(&self, kv_pair: (Box<[u8]>, Box<[u8]>)) -> KValue {
        let kv = Tree::decode(kv_pair.0.to_vec(), &kv_pair.1);
        (kv.key().to_vec(), kv.value().to_vec())
    }
}<|MERGE_RESOLUTION|>--- conflicted
+++ resolved
@@ -1,9 +1,5 @@
-<<<<<<< HEAD
 use crate::db::{to_batch, DBIter, IterOrder, KVBatch, KValue};
-use merk::{rocksdb, tree::Tree, Merk};
-=======
-use fmerk::{rocksdb, BatchEntry, Merk, Op};
->>>>>>> 56383907
+use fmerk::{rocksdb, tree::Tree, Merk};
 use ruc::*;
 use std::path::Path;
 
