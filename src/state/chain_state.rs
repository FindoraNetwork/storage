--- conflicted
+++ resolved
@@ -209,20 +209,8 @@
     /// prefixed to each key.
     ///
     /// This is to keep a versioned history of KV pairs.
-<<<<<<< HEAD
+
     fn build_aux_batch(&self, height: u64, batch: &KVBatch) -> Result<KVBatch> {
-        // Copy keys from batch to aux batch while prefixing them with the current height
-        let mut aux_batch: KVBatch = batch
-            .iter()
-            .map(|(k, v)| {
-                (
-                    Self::versioned_key(k, height),
-                    v.clone().map_or(Some(TOMBSTONE.to_vec()), Some),
-                )
-            })
-            .collect();
-=======
-    fn build_aux_batch(&self, height: u64, batch: &mut KVBatch) -> Result<KVBatch> {
         let mut aux_batch = KVBatch::new();
         if self.ver_window != 0 {
             // Copy keys from batch to aux batch while prefixing them with the current height
@@ -239,7 +227,6 @@
             // Prune Aux data in the db
             self.prune_aux_batch(height, &mut aux_batch)?;
         }
->>>>>>> 74662d57
 
         // Store the current height in auxiliary batch
         aux_batch.push((HEIGHT_KEY.to_vec(), Some(height.to_string().into_bytes())));
@@ -394,14 +381,10 @@
         unimplemented!()
     }
 
-<<<<<<< HEAD
+    /// Build the chain-state from height 1 to height H
+    ///
+    /// Returns a batch with KV pairs valid at height H
     pub fn build_state(&self, height: u64, with_version: bool) -> KVBatch {
-=======
-    /// Build the chain-state from height 1 to height H
-    ///
-    /// Returns a batch with KV pairs valid at height H
-    pub fn build_state(&self, height: u64) -> KVBatch {
->>>>>>> 74662d57
         //New map to store KV pairs
         let mut map = KVMap::new();
 
