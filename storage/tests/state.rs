<<<<<<< HEAD
extern crate core;



use fin_db::{FinDB, RocksDB};
=======
use fin_db::FinDB;
>>>>>>> bf5dadf7
use mem_db::MemoryDB;
use parking_lot::RwLock;
use rand::Rng;
use std::{sync::Arc, thread};
use storage::{
    db::{IterOrder, KVBatch, KValue, MerkleDB},
<<<<<<< HEAD
    state::{ChainState, ChainStateOpts, State},
=======
    state::{ChainState, ChainStateOpts},
>>>>>>> bf5dadf7
    store::Prefix,
};
use temp_db::{TempFinDB, TempRocksDB};

const VER_WINDOW: u64 = 100;

/// create chain state of `FinDB`
fn gen_cs(path: String) -> ChainState<TempFinDB> {
    let fdb = TempFinDB::open(path).expect("failed to open findb");
    ChainState::new(fdb, "test_db".to_string(), VER_WINDOW)
}

/// create chain state of `RocksDB`
fn gen_cs_rocks(path: String) -> ChainState<TempRocksDB> {
    let fdb = TempRocksDB::open(path).expect("failed to open rocksdb");
    ChainState::new(fdb, "test_db".to_string(), 0)
}

/// create chain state of `RocksDB`
fn gen_cs_rocks_fresh(path: String) -> ChainState<TempRocksDB> {
    let fdb = TempRocksDB::open(path).expect("failed to open rocksdb");
    let opts = ChainStateOpts {
        name: Some("test_db".to_string()),
        ver_window: 0,
<<<<<<< HEAD
        snapshot_interval: 0,
=======
        _snapshot_interval: 0,
>>>>>>> bf5dadf7
        cleanup_aux: true,
    };
    ChainState::create_with_opts(fdb, opts)
}

#[test]
fn test_new_chain_state() {
    let path = thread::current().name().unwrap().to_owned();
    let _cs = gen_cs(path);
}

#[test]
fn test_new_chain_state_rocks() {
    let path = thread::current().name().unwrap().to_owned();
    let _cs = gen_cs_rocks(path);
}

fn test_get_impl<D: MerkleDB>(mut cs: ChainState<D>) {
    // commit data
    cs.commit(
        vec![
            (b"k10".to_vec(), Some(b"v10".to_vec())),
            (b"k20".to_vec(), Some(b"v20".to_vec())),
        ],
        25,
        true,
    )
    .unwrap();

    // verify
    assert_eq!(cs.get(&b"k10".to_vec()).unwrap(), Some(b"v10".to_vec()));
    assert_eq!(cs.get(&b"k20".to_vec()).unwrap(), Some(b"v20".to_vec()));
    assert_eq!(cs.get(&b"kN/A".to_vec()).unwrap(), None);
    assert_eq!(cs.height().unwrap(), 25);
}

#[test]
fn test_get() {
    let path = thread::current().name().unwrap().to_owned();
    test_get_impl(gen_cs(path));
}

#[test]
fn test_get_rocks() {
    let path = thread::current().name().unwrap().to_owned();
    test_get_impl(gen_cs_rocks(path));
}

fn test_iterate_impl<D: MerkleDB>(mut cs: ChainState<D>) {
    let batch = vec![
        (b"k10".to_vec(), Some(b"v10".to_vec())),
        (b"k20".to_vec(), Some(b"v20".to_vec())),
        (b"k30".to_vec(), Some(b"v30".to_vec())),
        (b"k40".to_vec(), Some(b"v40".to_vec())),
        (b"k50".to_vec(), Some(b"v50".to_vec())),
        (b"k60".to_vec(), Some(b"v60".to_vec())),
        (b"k70".to_vec(), Some(b"v70".to_vec())),
        (b"k80".to_vec(), Some(b"v80".to_vec())),
    ];
    let batch_clone = batch.clone();

    // commit data
    cs.commit(batch, 26, true).unwrap();

    //Create new Chain State with new database
    let mut index = 0;
    let mut func_iter = |entry: KValue| {
        println!("Key: {:?}, Value: {:?}", entry.0, entry.1);
        //Assert Keys are equal
        assert_eq!(entry.0, batch_clone[index].0);
        //Assert Values are equal
        assert_eq!(entry.1, batch_clone[index].1.clone().unwrap());

        index += 1;
        false
    };
    cs.iterate(
        &b"k10".to_vec(),
        &b"k81".to_vec(),
        IterOrder::Asc,
        &mut func_iter,
    );
}

#[test]
fn test_iterate() {
    let path = thread::current().name().unwrap().to_owned();
    test_iterate_impl(gen_cs(path));
}

#[test]
fn test_iterate_rocks() {
    let path = thread::current().name().unwrap().to_owned();
    test_iterate_impl(gen_cs_rocks(path));
}

fn test_exists_impl<D: MerkleDB>(mut cs: ChainState<D>) {
    // commit data
    cs.commit(
        vec![
            (b"k10".to_vec(), Some(b"v10".to_vec())),
            (b"k20".to_vec(), Some(b"v20".to_vec())),
        ],
        26,
        true,
    )
    .unwrap();

    // verify
    assert!(cs.exists(&b"k10".to_vec()).unwrap());
    assert!(cs.exists(&b"k20".to_vec()).unwrap());
    assert!(!cs.exists(&b"kN/A".to_vec()).unwrap());
}

#[test]
fn test_exists() {
    let path = thread::current().name().unwrap().to_owned();
    test_exists_impl(gen_cs(path));
}

#[test]
fn test_exists_rocks() {
    let path = thread::current().name().unwrap().to_owned();
    test_exists_impl(gen_cs_rocks(path));
}

fn test_commit_impl<D: MerkleDB>(mut cs: ChainState<D>) {
    let batch = vec![
        (b"k10".to_vec(), Some(b"v10".to_vec())),
        (b"k20".to_vec(), Some(b"v20".to_vec())),
        (b"k30".to_vec(), Some(b"v30".to_vec())),
        (b"k40".to_vec(), Some(b"v40".to_vec())),
        (b"k50".to_vec(), Some(b"v50".to_vec())),
        (b"k60".to_vec(), Some(b"v60".to_vec())),
        (b"k70".to_vec(), Some(b"v70".to_vec())),
        (b"k80".to_vec(), Some(b"v80".to_vec())),
    ];
    let batch_clone = batch.clone();

    // Commit batch to db, in production the flush would be true
    let result = cs.commit(batch, 55, false).unwrap();
    assert_eq!(result.1, 55);

    let mut index = 0;
    let mut func_iter = |entry: KValue| {
        //Assert Keys are equal
        assert_eq!(entry.0, batch_clone[index].0);
        //Assert Values are equal
        assert_eq!(entry.1, batch_clone[index].1.clone().unwrap());

        index += 1;
        false
    };
    cs.iterate(
        &b"k10".to_vec(),
        &b"k81".to_vec(),
        IterOrder::Asc,
        &mut func_iter,
    );
}

#[test]
fn test_commit() {
    let path = thread::current().name().unwrap().to_owned();
    test_commit_impl(gen_cs(path));
}

#[test]
fn test_commit_rocks() {
    let path = thread::current().name().unwrap().to_owned();
    test_commit_impl(gen_cs_rocks(path));
}

#[test]
fn test_aux_commit() {
    let path = thread::current().name().unwrap().to_owned();
    let mut cs = gen_cs(path);

    // commit data
    cs.commit(
        vec![
            (b"k10".to_vec(), Some(b"v10".to_vec())),
            (b"k20".to_vec(), Some(b"v20".to_vec())),
        ],
        25,
        true,
    )
    .unwrap();

    let height_aux = cs.get_aux(&b"Height".to_vec()).unwrap();
    let height = cs.get(&b"Height".to_vec());

    //Make sure height was saved to auxiliary section of the db.
    assert_eq!(height_aux, Some(b"25".to_vec()));

    //Make sure the height isn't accessible from the main merkle tree.
    assert_ne!(height.unwrap(), Some(b"25".to_vec()));
}

#[test]
fn test_aux_commit_rocks() {
    let path = thread::current().name().unwrap().to_owned();
    let mut cs = gen_cs_rocks(path);

    // commit data
    cs.commit(
        vec![
            (b"k10".to_vec(), Some(b"v10".to_vec())),
            (b"k20".to_vec(), Some(b"v20".to_vec())),
        ],
        25,
        true,
    )
    .unwrap();

    let height_aux = cs.get_aux(&b"Height".to_vec()).unwrap();
    let height = cs.get(&b"Height".to_vec());

    //Make sure the height accessible from the db.
    assert_eq!(height.unwrap(), Some(b"25".to_vec()));

    //Make sure get() and get_aux do the SAME query.
    assert_eq!(height_aux, Some(b"25".to_vec()));
}

#[test]
fn test_root_hash() {
    let path = thread::current().name().unwrap().to_owned();
    let mut cs = gen_cs(path);

    let batch = vec![
        (b"k10".to_vec(), Some(b"v10".to_vec())),
        (b"k70".to_vec(), Some(b"v70".to_vec())),
        (b"k80".to_vec(), Some(b"v80".to_vec())),
    ];

    //Create new Chain State with new database
    let (root_hash1, _) = cs.commit(batch, 32, false).unwrap();

    let batch2 = vec![
        (b"k10".to_vec(), Some(b"v10".to_vec())),
        (b"k70".to_vec(), Some(b"v20".to_vec())),
        (b"k80".to_vec(), Some(b"v30".to_vec())),
    ];

    let (root_hash2, _) = cs.commit(batch2, 33, false).unwrap();
    assert_ne!(root_hash1, root_hash2);

    let (root_hash3, _) = cs.commit(vec![], 34, false).unwrap();
    assert_eq!(root_hash2, root_hash3);
}

#[test]
fn test_root_hash_same_kvs_diff_commits() {
    let path = thread::current().name().unwrap().to_owned();
    let mut cs = gen_cs(path.clone());

    let batch = vec![
        (b"k10".to_vec(), Some(b"v10".to_vec())),
        (b"k70".to_vec(), Some(b"v70".to_vec())),
    ];

    // commit 3 KVs in single commit
    let (root_hash1, _) = cs.commit(batch, 1, false).unwrap();

    // another chain state commit same KVs in 2 commits
    let path2 = format!("{}_2", path);
    let mut cs2 = gen_cs(path2);

    let batch2 = vec![(b"k10".to_vec(), Some(b"v11".to_vec()))];
    let batch3 = vec![
        (b"k10".to_vec(), Some(b"v10".to_vec())),
        (b"k70".to_vec(), Some(b"v70".to_vec())),
    ];

    let (root_hash2, _) = cs2.commit(batch2, 2, false).unwrap();
    let (root_hash3, _) = cs2.commit(batch3, 3, false).unwrap();

    // verify hashes
    assert_ne!(root_hash1, root_hash2);
    assert_ne!(root_hash2, root_hash3);
    assert_ne!(root_hash1, root_hash3);
}

fn test_height_impl<D: MerkleDB>(mut cs: ChainState<D>) {
    let batch = vec![
        (b"k10".to_vec(), Some(b"v10".to_vec())),
        (b"k70".to_vec(), Some(b"v70".to_vec())),
        (b"k80".to_vec(), Some(b"v80".to_vec())),
    ];

    // verify
    assert_eq!(cs.height().unwrap(), 0u64);

    let (_, _) = cs.commit(batch, 32, false).unwrap();
    assert_eq!(cs.height().unwrap(), 32);

    let batch = vec![(b"k10".to_vec(), Some(b"v60".to_vec()))];

    let (_, _) = cs.commit(batch, 33, false).unwrap();
    assert_eq!(cs.height().unwrap(), 33);

    let batch = vec![(b"k10".to_vec(), Some(b"v100".to_vec()))];

    let (_, _) = cs.commit(batch, 34, false).unwrap();
    assert_eq!(cs.height().unwrap(), 34);
}

#[test]
fn test_height() {
    let path = thread::current().name().unwrap().to_owned();
    test_height_impl(gen_cs(path));
}

#[test]
fn test_height_rocks() {
    let path = thread::current().name().unwrap().to_owned();
    test_height_impl(gen_cs_rocks(path));
}

#[test]
fn test_build_aux_batch() {
    let path = thread::current().name().unwrap().to_owned();
    let fdb = TempFinDB::open(path).expect("failed to open db");
    let mut cs = ChainState::new(fdb, "test_db".to_string(), 10);

    let number_of_batches = 21;
    let batch_size = 7;

    //Create Several batches (More than Window size) with different keys and values
    for i in 1..number_of_batches {
        let mut batch: KVBatch = KVBatch::new();
        for j in 0..batch_size {
            let key = format!("key-{}", j);
            let val = format!("val-{}", i);
            batch.push((Vec::from(key), Some(Vec::from(val))));
        }

        //Commit the new batch
        let _ = cs.commit(batch, i as u64, false);

        //After each commit verify the values by using get_aux
        for k in 0..batch_size {
            let key = ChainState::<TempFinDB>::versioned_key(format!("key-{}", k).as_bytes(), i);
            let value = format!("val-{}", i);
            assert_eq!(
                cs.get_aux(key.as_slice()).unwrap().unwrap(),
                value.as_bytes()
            )
        }
    }
}

#[test]
fn test_prune_aux_batch() {
    let path = thread::current().name().unwrap().to_owned();
    let fdb = TempFinDB::open(path).expect("failed to open db");
    let mut cs = ChainState::new(fdb, "test_db".to_string(), 10);

    let number_of_batches = 21;
    let batch_size = 7;

    //Create Several batches (More than Window size) with different keys and values
    for i in 1..number_of_batches {
        let mut batch: KVBatch = KVBatch::new();
        for j in 0..batch_size {
            let key = format!("key-{}", j);
            let val = format!("val-{}", i);
            batch.push((Vec::from(key), Some(Vec::from(val))));
        }

        //Add a KV to the batch at a random height, 5 in this case
        if i == 5 {
            batch.push((b"random_key".to_vec(), Some(b"random-value".to_vec())));
        }

        //Add a KV to the batch at height 10
        if i == 10 {
            batch.push((b"random10_key".to_vec(), Some(b"random10-value".to_vec())));
        }

        //Commit the new batch
        let _ = cs.commit(batch, i as u64, false);

        //After each commit verify the values by using get_aux
        for k in 0..batch_size {
            let key = ChainState::<TempFinDB>::versioned_key(format!("key-{}", k).as_bytes(), i);
            let value = format!("val-{}", i);
            assert_eq!(
                cs.get_aux(key.as_slice()).unwrap().unwrap().as_slice(),
                value.as_bytes()
            )
        }
    }

    //Make sure `random` key is found in the base.
    //Current height is 20, the ver_window size is 10, the versioned window is [10, 20]
    //And the `random` kv pair is inserted at height 5, it must be moved to the base.
    assert_eq!(
        cs.get_aux(ChainState::<TempFinDB>::base_key(b"random_key").as_slice())
            .unwrap(),
        Some(b"random-value".to_vec())
    );
    assert_eq!(
        cs.get_aux(ChainState::<TempFinDB>::versioned_key(b"random10_key", 10).as_slice())
            .unwrap(),
        Some(b"random10-value".to_vec())
    );

    //Query aux values that are older than the window size to confirm batches were pruned
    for i in 1..10 {
        for k in 0..batch_size {
            let key = ChainState::<TempFinDB>::versioned_key(format!("key-{}", k).as_bytes(), i);
            assert_eq!(cs.get_aux(key.as_slice()).unwrap(), None,)
        }
    }
}

#[test]
fn test_height_internal_to_base() {
    let path = thread::current().name().unwrap().to_owned();
    let fdb = TempFinDB::open(path).expect("failed to open db");
    let mut cs = ChainState::new(fdb, "test_db".to_string(), 100);

    let batch_size = 7;
    let mut batch: KVBatch = KVBatch::new();
    for j in 0..batch_size {
        let key = format!("key-{}", j);
        let val = format!("val-{}", j);
        batch.push((Vec::from(key), Some(Vec::from(val))));
    }

    let _ = cs.commit(batch, 10, false);
    for k in 0..batch_size {
        let key = ChainState::<TempFinDB>::versioned_key(format!("key-{}", k).as_bytes(), 10);
        let value = format!("val-{}", k);
        // println!("versioned_key：{:?}, versioned_value:{:?}", std::str::from_utf8(&key).unwrap(), value);
        assert_eq!(
            cs.get_aux(key.as_slice()).unwrap().unwrap().as_slice(),
            value.as_bytes()
        )
    }

    cs.height_internal_to_base(10).unwrap();
    for k in 0..batch_size {
        let key = ChainState::<TempFinDB>::base_key(format!("key-{}", k).as_bytes());
        let value = format!("val-{}", k);
       // println!("height_internal_to_base_key：{:?}", std::str::from_utf8(&key).unwrap());
        assert_eq!(
            cs.get_aux(key.as_slice()).unwrap().unwrap().as_slice(),
            value.as_bytes()
        )
    }
    assert_eq!(cs.get_aux(b"BaseHeight").unwrap().unwrap(), b"10".to_vec());
}

#[test]
fn test_build_state() {
    let path = thread::current().name().unwrap().to_owned();
    let fdb = TempFinDB::open(path).expect("failed to open db");
    let mut cs = ChainState::new(fdb, "test_db".to_string(), VER_WINDOW);

    let mut rng = rand::thread_rng();
    let mut keys = Vec::with_capacity(10);
    for i in 0..10 {
        keys.push(format!("key_{}", i));
    }

    //Apply several batches with select few keys at random
    for h in 1..21 {
        let mut batch = KVBatch::new();

        //Build a random batch
        for _ in 0..5 {
            let rnd_key_idx = rng.gen_range(0..10);
            let rnd_val = format!("val-{}", rng.gen_range(0..10));
            batch.push((
                keys[rnd_key_idx].clone().into_bytes(),
                Some(rnd_val.into_bytes()),
            ));
        }

        let _ = cs.commit(batch, h, false);
    }

    //Confirm the build_state function produces the same keys and values as the latest state.
    let mut cs_batch = KVBatch::new();
    let bound = Prefix::new("key".as_bytes());
    cs.iterate(
        &bound.begin(),
        &bound.end(),
        IterOrder::Asc,
        &mut |(k, v)| -> bool {
            //Delete the key from aux db
            cs_batch.push((k, Some(v)));
            false
        },
    );

    let built_batch: Vec<_> = cs
        .build_state(20, Some(ChainState::<TempFinDB>::versioned_key_prefix(20)))
        .iter()
        .map(|(k, v)| {
            (
                ChainState::<TempFinDB>::get_raw_versioned_key(k)
                    .unwrap()
                    .into_bytes(),
                v.clone(),
            )
        })
        .collect();

    assert!(cs_batch.eq(&built_batch))
}

#[test]
fn test_clean_aux_db() {
    //Create new Chain State with new database
    let path = thread::current().name().unwrap().to_owned();
    let fdb = FinDB::open(path.clone()).expect("failed to open db");
    let mut cs = ChainState::new(fdb, "test_db".to_string(), 10);
    let number_of_batches = 21;
    let batch_size = 7;

    //Create Several batches (More than Window size) with different keys and values
    for i in 1..number_of_batches {
        let mut batch: KVBatch = KVBatch::new();
        for j in 0..batch_size {
            let key = format!("key-{}", j);
            let val = format!("val-{}", i);
            batch.push((Vec::from(key), Some(Vec::from(val))));
        }

        //Commit the new batch
        let _ = cs.commit(batch, i as u64, false);
    }

    //Open db with new chain-state - window half the size of the previous
    //Simulate Node restart
    std::mem::drop(cs);
    let new_window_size = 5;
    let fdb_new = TempFinDB::open(path).expect("failed to open db");
    let cs_new = ChainState::new(fdb_new, "test_db".to_string(), new_window_size);

    //Confirm keys older than new window size have been deleted
    for i in 1..(number_of_batches - new_window_size - 1) {
        for k in 0..batch_size {
            let key = ChainState::<TempFinDB>::versioned_key(format!("key-{}", k).as_bytes(), i);
            assert_eq!(cs_new.get_aux(key.as_slice()).unwrap(), None)
        }
    }

    //Confirm keys within new window size still exist
    for i in (number_of_batches - new_window_size)..number_of_batches {
        for k in 0..batch_size {
            let key = ChainState::<TempFinDB>::versioned_key(format!("key-{}", k).as_bytes(), i);
            assert!(cs_new.exists_aux(key.as_slice()).unwrap())
        }
    }
}

#[test]
fn test_clean_aux() {
    // test FinDB
    let path_base = thread::current().name().unwrap().to_owned();
    let mut fin_path = path_base.clone();
    fin_path.push_str("fin");
    let mut fdb = FinDB::open(fin_path).unwrap();
    fdb.commit(vec![(b"k11".to_vec(), Some(b"v11".to_vec()))], false)
        .unwrap();
    assert_eq!(fdb.get_aux(b"k11").unwrap().unwrap(), b"v11".to_vec());
    fdb.clean_aux().unwrap();
    assert_eq!(fdb.get_aux(b"k11").unwrap(), None);

    // test TempFinDB
    let mut tfin_path = path_base.clone();
    tfin_path.push_str("tfin");
    let mut tfdb = TempFinDB::open(tfin_path).unwrap();
    tfdb.commit(vec![(b"k11".to_vec(), Some(b"v11".to_vec()))], false)
        .unwrap();
    assert_eq!(tfdb.get_aux(b"k11").unwrap().unwrap(), b"v11".to_vec());
    tfdb.clean_aux().unwrap();
    assert_eq!(tfdb.get_aux(b"k11").unwrap(), None);

    // // test RocksDB
    // let mut rocks_path = path_base.clone();
    // rocks_path.push_str("rocks");
    // let mut rdb = RocksDB::open(rocks_path).unwrap();
    // rdb.commit(vec![(b"k11".to_vec(), Some(b"v11".to_vec()))], false)
    //     .unwrap();
    // assert_eq!(rdb.get_aux(b"k11").unwrap().unwrap(), b"v11".to_vec());
    // rdb.clean_aux().unwrap();
    // assert_eq!(rdb.get_aux(b"k11").unwrap(), None);

    // // test TempRocksDB
    // let mut trocks_path = path_base.clone();
    // trocks_path.push_str("trocks");
    // let mut trdb = TempRocksDB::open(trocks_path).expect("failed to open db");
    // trdb.commit(vec![(b"k11".to_vec(), Some(b"v11".to_vec()))], false)
    //     .unwrap();
    // assert_eq!(trdb.get_aux(b"k11").unwrap().unwrap(), b"v11".to_vec());
    // trdb.clean_aux().unwrap();
    // assert_eq!(trdb.get_aux(b"k11").unwrap(), None);

    // test MemoryDB
    let mut mdb = MemoryDB::new();
    mdb.commit(vec![(b"height".to_vec(), Some(b"100".to_vec()))], false)
        .unwrap();
    assert_eq!(mdb.get_aux(b"height").unwrap().unwrap(), b"100".to_vec());
    mdb.clean_aux().unwrap();
    assert_eq!(mdb.get_aux(b"k11").unwrap(), None);

    // test ChainState on FinDB
    let mut cs_fn_path = path_base.clone();
    cs_fn_path.push_str("cs_fin");
    let mut cs_tfdb = gen_cs(cs_fn_path);
    cs_tfdb
        .commit(vec![(b"k10".to_vec(), Some(b"v10".to_vec()))], 25, true)
        .unwrap();
    assert_eq!(
        cs_tfdb.get_aux(&b"Height".to_vec()).unwrap(),
        Some(b"25".to_vec())
    );
    cs_tfdb.clean_aux().unwrap();
    assert_eq!(cs_tfdb.get_aux(&b"Height".to_vec()).unwrap(), None);
    std::mem::drop(cs_tfdb);
    let mut cs_fin_path = path_base.clone();
    cs_fin_path.push_str("cs_fin");
    let cs_fin = gen_cs_rocks_fresh(cs_fin_path);
    assert_eq!(cs_fin.get_aux(&b"Height".to_vec()).unwrap(), None);

    // // test ChainState on RocksDB
    // let mut cs_rocks_path = path_base.clone();
    // cs_rocks_path.push_str("cs_rocks");
    // let mut cs_rocks = gen_cs_rocks(cs_rocks_path);
    // cs_rocks
    //     .commit(vec![(b"k10".to_vec(), Some(b"v10".to_vec()))], 25, true)
    //     .unwrap();
    // assert_eq!(
    //     cs_rocks.get_aux(&b"Height".to_vec()).unwrap(),
    //     Some(b"25".to_vec())
    // );
    // std::mem::drop(cs_rocks);
    // let mut cs_rocks_path = path_base.clone();
    // cs_rocks_path.push_str("cs_rocks");
    // let cs_rocks = gen_cs_rocks_fresh(cs_rocks_path);
    // assert_eq!(cs_rocks.get_aux(&b"Height".to_vec()).unwrap(), None);
}

#[test]
fn test_get_ver() {
    //Create new Chain State with new database
    let path = thread::current().name().unwrap().to_owned();
    let mut cs = gen_cs(path);

    //Commit a single key at different heights and values
    for height in 1..21 {
        let mut batch = KVBatch::new();
        if height == 3 {
            batch.push((b"test_key".to_vec(), Some(b"test-val1".to_vec())));
        }
        if height == 4 {
            batch.push((b"test_key".to_vec(), Some(b"test-val4".to_vec())));
        }
        if height == 7 {
            //Deleted key at height 7
            batch.push((b"test_key".to_vec(), None));
        }
        if height == 15 {
            batch.push((b"test_key".to_vec(), Some(b"test-val2".to_vec())));
        }

        let _ = cs.commit(batch, height, false);
    }

    //Query the key at each version it was updated
    assert_eq!(
        cs.get_ver(b"test_key", 3).unwrap(),
        Some(b"test-val1".to_vec())
    );
    assert_eq!(
        cs.get_ver(b"test_key", 4).unwrap(),
        Some(b"test-val4".to_vec())
    );
    assert_eq!(cs.get_ver(b"test_key", 7).unwrap(), None);
    assert_eq!(
        cs.get_ver(b"test_key", 15).unwrap(),
        Some(b"test-val2".to_vec())
    );

    //Query the key between update versions
    assert_eq!(
        cs.get_ver(b"test_key", 5).unwrap(),
        Some(b"test-val4".to_vec())
    );
    assert_eq!(
        cs.get_ver(b"test_key", 17).unwrap(),
        Some(b"test-val2".to_vec())
    );
    assert_eq!(cs.get_ver(b"test_key", 10).unwrap(), None);

    //Query the key at a version it didn't exist
    assert_eq!(cs.get_ver(b"test_key", 2).unwrap(), None);

    //Query the key after it's been deleted
    assert_eq!(cs.get_ver(b"test_key", 8).unwrap(), None);
}

fn commit_n_snapshot(
    cs: &mut ChainState<TempFinDB>,
    path: String,
    height: u64,
    batch: KVBatch,
) -> (Vec<u8>, u64) {
    let (hash, h) = cs.commit(batch, height, true).unwrap();
    let path_cp = format!("{}_{}_snap", path, height);
    cs.snapshot(path_cp).unwrap();
    (hash, h)
}

fn compare_kv(l_cs: &ChainState<TempFinDB>, r_cs: &ChainState<TempFinDB>, key: &[u8]) {
    assert_eq!(l_cs.get_aux(key).unwrap(), r_cs.get_aux(key).unwrap())
}

fn export_n_compare(cs: &mut ChainState<TempFinDB>, path: String, height: u64) {
    // export
    let exp_path = format!("{}_{}_exp", path, height);
    let exp_fdb = TempFinDB::open(exp_path).expect("failed to open db export");
    let mut exp_cs = ChainState::new(exp_fdb, "test_db".to_string(), 5);
    cs.export(&mut exp_cs, height).unwrap();

    // open corresponding snapshot
    let snap_path = format!("{}_{}_snap", path, height);
    let snap_fdb = TempFinDB::open(snap_path).expect("failed to open db snapshot");
    let snap_cs = ChainState::new(snap_fdb, "test_db".to_string(), 5);

    // compare height and KVs.
    //We can't expect same root hash when state is built on truncated commit history
    assert_eq!(exp_cs.height().unwrap(), snap_cs.height().unwrap());
    assert_eq!(exp_cs.root_hash(), snap_cs.root_hash());
    compare_kv(&exp_cs, &snap_cs, b"k10");
    compare_kv(&exp_cs, &snap_cs, b"k20");
    compare_kv(&exp_cs, &snap_cs, b"k30");
    compare_kv(&exp_cs, &snap_cs, b"k40");
    compare_kv(&exp_cs, &snap_cs, b"k50");
    compare_kv(&exp_cs, &snap_cs, b"k60");
}

#[test]
fn test_snapshot() {
    //Create new Chain State with new database
    let path = thread::current().name().unwrap().to_owned();
    let fdb = TempFinDB::open(path.clone()).expect("failed to open db");
    let mut cs = ChainState::new(fdb, "test_db".to_string(), 5);

    // commit block 1 and take snapshot 1
    commit_n_snapshot(
        &mut cs,
        path.clone(),
        1,
        vec![(b"k10".to_vec(), Some(b"v10".to_vec()))],
    );

    // commit block 2 and take snapshot 2
    commit_n_snapshot(
        &mut cs,
        path.clone(),
        2,
        vec![
            (b"k10".to_vec(), Some(b"v11".to_vec())),
            (b"k20".to_vec(), Some(b"v20".to_vec())),
        ],
    );

    // commit block 3 and take snapshot 3
    commit_n_snapshot(
        &mut cs,
        path.clone(),
        3,
        vec![
            (b"k10".to_vec(), None),
            (b"k30".to_vec(), Some(b"v30".to_vec())),
        ],
    );

    // commit block 4 and take snapshot 4
    commit_n_snapshot(
        &mut cs,
        path.clone(),
        4,
        vec![
            (b"k10".to_vec(), Some(b"v13".to_vec())),
            (b"k20".to_vec(), None),
            (b"k30".to_vec(), Some(b"v36".to_vec())),
            (b"k40".to_vec(), Some(b"v41".to_vec())),
        ],
    );

    // commit block 5 and take snapshot 5
    commit_n_snapshot(
        &mut cs,
        path.clone(),
        5,
        vec![
            (b"k20".to_vec(), Some(b"v22".to_vec())),
            (b"k30".to_vec(), None),
            (b"k50".to_vec(), Some(b"v51".to_vec())),
        ],
    );

    // commit block 6 and take snapshot 6
    commit_n_snapshot(
        &mut cs,
        path.clone(),
        6,
        vec![
            (b"k20".to_vec(), None),
            (b"k30".to_vec(), Some(b"v37".to_vec())),
            (b"k60".to_vec(), Some(b"v64".to_vec())),
        ],
    );

    // export chain state on every height and compare
    export_n_compare(&mut cs, path.clone(), 1);
    export_n_compare(&mut cs, path.clone(), 2);
    export_n_compare(&mut cs, path.clone(), 3);
    export_n_compare(&mut cs, path.clone(), 4);
    export_n_compare(&mut cs, path.clone(), 5);
    export_n_compare(&mut cs, path.clone(), 6);

    // export on invalid heights
    let exp_path = format!("{}_exp", path);
    let exp_fdb = TempFinDB::open(exp_path).expect("failed to open db export");
    let mut snap_cs = ChainState::new(exp_fdb, "test_db".to_string(), 5);
    assert!(cs.export(&mut snap_cs, 0).is_err());
    assert!(cs.export(&mut snap_cs, 7).is_err());

    // clean up snapshot 1
    let snap_path_1 = format!("{}_{}_snap", path, 1);
    let _ = TempFinDB::open(snap_path_1).expect("failed to open db snapshot");
}

#[test]
fn test_state_at() {
    let fdb = TempFinDB::new().expect("failed to create fin db");
    let chain = Arc::new(RwLock::new(ChainState::new(fdb, "test_db".to_string(), 2)));
    let state = State::new(chain.clone(), true);

    assert!(chain
        .write()
        .commit(
            vec![
                (b"k10".to_vec(), Some(b"v110".to_vec())),
                (b"k20".to_vec(), Some(b"v120".to_vec())),
            ],
            1,
            true,
        )
        .is_ok());

    assert!(chain
        .write()
        .commit(
            vec![
                (b"k10".to_vec(), Some(b"v210".to_vec())),
                (b"k20".to_vec(), Some(b"v220".to_vec())),
            ],
            2,
            true,
        )
        .is_ok());

    let state_1 = state
        .state_at(1)
        .expect("failed to create state at height 1");

    let state_2 = state
        .state_at(2)
        .expect("failed to create state at height 2");

    assert!(chain
        .write()
        .commit(
            vec![
                (b"k10".to_vec(), Some(b"v310".to_vec())),
                (b"k20".to_vec(), Some(b"v320".to_vec())),
            ],
            3,
            true,
        )
        .is_ok());

    assert!(state_1
        .get(b"k10")
        .map_or(false, |v| v == Some(b"v110".to_vec())));

    drop(state_1);

    assert!(state
        .get(b"k10")
        .map_or(false, |v| v == Some(b"v310".to_vec())));

    assert!(state_2
        .get(b"k10")
        .map_or(false, |v| v == Some(b"v210".to_vec())));
    drop(state_2);

    assert!(chain
        .write()
        .commit(
            vec![
                (b"k10".to_vec(), Some(b"v410".to_vec())),
                (b"k20".to_vec(), Some(b"v420".to_vec())),
            ],
            4,
            true,
        )
        .is_ok());

    // the version of 'k10' at height 1 is in the `base`
    assert!(state
        .get_ver(b"k10", 1)
        .map_or(false, |v| v == Some(b"v110".to_vec())));

    // the version of 'k10' at height 2 is in the `ver_window`
    assert!(state
        .get_ver(b"k10", 2)
        .map_or(false, |v| v == Some(b"v210".to_vec())));

    // Keys at height 2 are moved to base after this commit
    assert!(chain
        .write()
        .commit(
            vec![
                (b"k10".to_vec(), Some(b"v510".to_vec())),
                (b"k20".to_vec(), Some(b"v520".to_vec())),
            ],
            5,
            true,
        )
        .is_ok());

    // Keys at height 1 are squashed
    assert!(state.get_ver(b"k10", 1).is_err());
    // Keys at height 2 is in base now
    assert!(state
        .get_ver(b"k10", 2)
        .map_or(false, |v| v == Some(b"v210".to_vec())));
}<|MERGE_RESOLUTION|>--- conflicted
+++ resolved
@@ -1,23 +1,15 @@
-<<<<<<< HEAD
 extern crate core;
 
 
 
 use fin_db::{FinDB, RocksDB};
-=======
-use fin_db::FinDB;
->>>>>>> bf5dadf7
 use mem_db::MemoryDB;
 use parking_lot::RwLock;
 use rand::Rng;
 use std::{sync::Arc, thread};
 use storage::{
     db::{IterOrder, KVBatch, KValue, MerkleDB},
-<<<<<<< HEAD
     state::{ChainState, ChainStateOpts, State},
-=======
-    state::{ChainState, ChainStateOpts},
->>>>>>> bf5dadf7
     store::Prefix,
 };
 use temp_db::{TempFinDB, TempRocksDB};
@@ -42,11 +34,7 @@
     let opts = ChainStateOpts {
         name: Some("test_db".to_string()),
         ver_window: 0,
-<<<<<<< HEAD
         snapshot_interval: 0,
-=======
-        _snapshot_interval: 0,
->>>>>>> bf5dadf7
         cleanup_aux: true,
     };
     ChainState::create_with_opts(fdb, opts)
