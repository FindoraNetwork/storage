--- conflicted
+++ resolved
@@ -1,11 +1,4 @@
-<<<<<<< HEAD
-#[cfg(test)]
-mod chain_state;
-
-use fin_db::{FinDB, RocksDB};
-=======
 use fin_db::FinDB;
->>>>>>> bf5dadf7
 use mem_db::MemoryDB;
 use parking_lot::RwLock;
 use rand::Rng;
